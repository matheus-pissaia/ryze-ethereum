--- conflicted
+++ resolved
@@ -8,14 +8,8 @@
 export class Ethereum {
     public readonly defaultChain: Chain
     public readonly availableChains: Chain[]
-<<<<<<< HEAD
     public readonly walletManager: WalletManager
-
-    private readonly providers: Record<Chain, MultiRpcProvider | JsonRpcProvider>
-=======
-    public readonly walletProvider: WalletProvider
     private readonly _providers: Record<Chain, MultiRpcProvider | JsonRpcProvider>
->>>>>>> 825132ce
 
     constructor({
         defaultChain,
